from __future__ import annotations

from copy import deepcopy
import random
from copy import deepcopy
from functools import reduce
from typing import TYPE_CHECKING

from biodivine_aeon import BooleanNetwork
from networkx import DiGraph  # type: ignore
from pyeda.boolalg.bdd import expr2bdd
from pypint import Goal, InMemoryModel  # type:ignore

from nfvsmotifs.petri_net_translation import place_to_variable
from nfvsmotifs.pyeda_utils import aeon_to_pyeda
<<<<<<< HEAD
from nfvsmotifs.state_utils import dnf_function_is_true, remove_state_from_dnf, state_to_bdd, state_list_to_bdd, function_eval, function_is_true
=======
from nfvsmotifs.state_utils import (
    dnf_function_is_true,
    function_eval,
    function_is_true,
    remove_state_from_dnf,
    state_list_to_bdd,
    state_to_bdd,
)
>>>>>>> d9685741

if TYPE_CHECKING:
    from pyeda.boolalg.bdd import BinaryDecisionDiagram


"""
    A module responsible for detecting motif-avoidant attractors within terminal restriction space.
"""


def detect_motif_avoidant_attractors(
    network: BooleanNetwork,
    petri_net: DiGraph,
    candidates: list[dict[str, int]],
    terminal_restriction_space: BinaryDecisionDiagram,
    max_iterations: int,
    ensure_subspace: dict[str, int] | None = None,
    is_in_an_mts: bool = False,
) -> list[dict[str, int]]:
    """
    Compute a sub-list of `candidates` which correspond to motif-avoidant attractors.
    Other method inputs:
     - `network` and `petri_net` represent the model in which the property should be checked.
     - `terminal_restriction_space` is a symbolic set of states which contains all motif avoidant
        attractors (i.e. if a candidate state can leave this set, the candidate cannot be an attractor).
     - `max_iterations` specifies how much time should be spent on the "simpler" preprocessing
        before applying a more complete method.
    """
    if ensure_subspace is None:
        ensure_subspace = {}

    if len(candidates) == 0:
        return []

    if len(candidates) == 1 and is_in_an_mts:
        return candidates
<<<<<<< HEAD
    
    candidates = _preprocess_candidates(network, candidates, terminal_restriction_space, max_iterations, ensure_subspace=ensure_subspace,is_in_an_mts=is_in_an_mts)

    print(f"Candidates (after): {len(candidates)}")
=======

    candidates = _preprocess_candidates(
        network,
        candidates,
        terminal_restriction_space,
        max_iterations,
        ensure_subspace=ensure_subspace,
    )
>>>>>>> d9685741

    if len(candidates) == 0:
        return []

    if len(candidates) == 1 and is_in_an_mts:
        return candidates

    return _filter_candidates(petri_net, candidates, terminal_restriction_space)


def _preprocess_candidates(
    network: BooleanNetwork,
    candidates: list[dict[str, int]],
    terminal_restriction_space: BinaryDecisionDiagram,
    max_iterations: int,
<<<<<<< HEAD
    ensure_subspace: dict[str, int] = {},
    is_in_an_mts: bool = False
=======
    ensure_subspace: dict[str, int] | None = None,
>>>>>>> d9685741
) -> list[dict[str, int]]:
    """
    A fast but incomplete method for eliminating spurious attractor candidates.

    The idea is to build the symbolic encoding of the given `network`, and then
    randomly simulate transitions for individual states, trying to reach a state
    outside of the `terminal_restriction_space`.

    TODO (1): There are multiple places where we build the symbolic encoding, and it
    will surely introduce extra overhead. We might want to just create the encoding
    once and then pass it around.

    TODO (2): We could probably make this algorithm slighlty less random by doing
    a limited version of symbolic reachability. I.e. instead of simulating just one
    state transition in each step, compute the whole successor BDD and then test
    against that. Once the BDD becomes too large after several steps, we can just
    pick a single state from it and start again. Sam: I'll add a version of this
    later, once we can actually benchmark how it performs :)
    """
    if ensure_subspace is None:
        ensure_subspace = {}

    # First, build the symbolic encoding:
    variables: list[str] = []
    update_functions: dict[str, BinaryDecisionDiagram] = {}
    for varID in network.variables():
        if str(varID) in ensure_subspace:  # do not update constant nodes
            continue
        var_name = network.get_variable_name(varID)
        variables.append(var_name)
<<<<<<< HEAD
        function_expression = network.get_update_function(var) 
        function_bdd = expr2bdd(aeon_to_pyeda(function_expression))
        update_functions[var_name] = function_bdd

    #print("Finish loading functions")
    if is_in_an_mts == False:
        #symbolic_candidates = state_list_to_bdd(candidates)
        symbolic_candidates = deepcopy(candidates)
        filtered_candidates = []
        i = 1
        for state in candidates:
            #print(f"Run outside mts - {i}")
            i += 1
            #state_bdd = state_to_bdd(state)

            # Remove state from the symbolic set. If we can prove that is
            # is not an attractor, we will put it back.
            #symbolic_candidates = symbolic_candidates & ~state_bdd
            symbolic_candidates = remove_state_from_dnf(symbolic_candidates, state)

            simulation = state.copy()   # A copy of the state that we can overwrite.
            is_valid_candidate = True
            for _ in range(max_iterations):
                # Advance all variables by one step in random order.
                random.shuffle(variables)
                for var in variables:
                    step = function_eval(update_functions[var], simulation)
                    assert step is not None
                    simulation[var] = step

                #if function_is_true(symbolic_candidates, simulation):
                if dnf_function_is_true(symbolic_candidates, simulation):
                    # The state can reach some other state in the candidate
                    # set. This does not mean it cannot be an attractor, but
                    # it means it is sufficient to keep considering the other
                    # candidate.
                    is_valid_candidate = False
                    break

                if not function_is_true(terminal_restriction_space, simulation):
                    # The state can reach some other state outside of the
                    # terminal restriction space, which means it cannot be
                    # a motif avoidant attractor in this subspace.
                    is_valid_candidate = False
                    break

            if is_valid_candidate:
                # If we cannot rule out the candidate, we can put it back
                # into candidate set.
                #symbolic_candidates = symbolic_candidates | state_bdd
                symbolic_candidates.append(state)
                filtered_candidates.append(state)
        
        return filtered_candidates
    else:
        filtered_candidates = []
        for i in range(max_iterations):
            #print(f"Run inside mts - {i + 1}")
            random.shuffle(variables)
            #symbolic_candidates = state_list_to_bdd(candidates)
            symbolic_candidates = deepcopy(candidates)
            filtered_candidates = []

            for state in candidates:
                #state_bdd = state_to_bdd(state)
                #symbolic_candidates = symbolic_candidates & ~state_bdd
                symbolic_candidates = remove_state_from_dnf(symbolic_candidates, state)

                simulation = state.copy()
                for var in variables:
                    step = function_eval(update_functions[var], simulation)
                    assert step is not None
                    simulation[var] = step

                #if not function_is_true(symbolic_candidates, simulation):
                if not dnf_function_is_true(symbolic_candidates, simulation):
                    #symbolic_candidates = symbolic_candidates | state_bdd
                    #symbolic_candidates = symbolic_candidates | state_to_bdd(simulation)
                    symbolic_candidates.append(simulation)
                    filtered_candidates.append(simulation)

            if len(filtered_candidates) <= 1:
=======
        function_expression = network.get_update_function(varID)
        function_bdd: BinaryDecisionDiagram = expr2bdd(
            aeon_to_pyeda(function_expression)
        )

        update_functions[var_name] = function_bdd

    # symbolic_candidates = state_list_to_bdd(candidates)
    symbolic_candidates = deepcopy(candidates)
    filtered_candidates: list[dict[str, int]] = []
    for state in candidates:
        # state_bdd = state_to_bdd(state)

        # Remove state from the symbolic set. If we can prove that is
        # is not an attractor, we will put it back.
        # symbolic_candidates = symbolic_candidates & ~state_bdd
        symbolic_candidates = remove_state_from_dnf(symbolic_candidates, state)

        # A copy of the state that we can overwrite.
        simulation = state.copy()
        is_valid_candidate = True
        for _ in range(max_iterations):
            # Advance all variables by one step in random order.
            random.shuffle(variables)
            for var in variables:
                step = function_eval(update_functions[var], simulation)
                assert step is not None
                simulation[var] = step

            # if function_is_true(symbolic_candidates, simulation):
            if dnf_function_is_true(symbolic_candidates, simulation):
                # The state can reach some other state in the candidate
                # set. This does not mean it cannot be an attractor, but
                # it means it is sufficient to keep considering the other
                # candidate.
                is_valid_candidate = False
>>>>>>> d9685741
                break

            candidates = deepcopy(filtered_candidates)

        return filtered_candidates

<<<<<<< HEAD
            
=======
        if is_valid_candidate:
            # If we cannot rule out the candidate, we can put it back
            # into candidate set.
            # symbolic_candidates = symbolic_candidates | state_bdd
            symbolic_candidates.append(state)
            filtered_candidates.append(state)

    return filtered_candidates

>>>>>>> d9685741

def _filter_candidates(
    petri_net: DiGraph,
    candidates: list[dict[str, int]],
    terminal_restriction_space: BinaryDecisionDiagram,
) -> list[dict[str, int]]:
    """
    Filter candidate states using reachability procedure in Pint.
    """
    print("Run _filter_candidates")
    avoid_states = ~terminal_restriction_space | state_list_to_bdd(candidates)
    filtered_candidates: list[dict[str, int]] = []

    for state in candidates:
        state_bdd = state_to_bdd(state)

        # Remove state from the symbolic set. If we can prove that is
        # is not an attractor, we will put it back.
        avoid_states = avoid_states & ~state_bdd

        if not _Pint_reachability(petri_net, state, avoid_states):
            avoid_states = avoid_states | state_bdd
            filtered_candidates.append(state)

    return filtered_candidates


def _Pint_reachability(
    petri_net: DiGraph,
    initial_state: dict[str, int],
    target_states: BinaryDecisionDiagram,
) -> bool:
    """
    Use Pint to check if a given `initial_state` can possibly reach some state
    in the `target_states` BDD.

    TODO: Here, if the result of static analysis is inconclusive, Pint falls back to `mole`
    model checker. However, in the future, we might also explore other methods, such as
    petri net reduction or symbolic reachability.
    """
    if target_states.is_zero():
        return False  # Cannot reach a stat in an empty set.

    # Build a Pint model through an automata network and copy
    # over the initial condition.
    pint_model = InMemoryModel(petri_net_as_automata_network(petri_net))
    for var, level in initial_state.items():
        pint_model.initial_state[var] = level

    goal = _Pint_build_symbolic_goal(target_states)

    return pint_model.reachability(goal=goal, fallback="mole")  # type: ignore


def _Pint_build_symbolic_goal(states: BinaryDecisionDiagram) -> Goal:
    """
    A helper method which (very explicitly) converts a set of states
    represented through a BDD into a Pint `Goal`.
    """
    assert not states.is_zero()

    goals: list[Goal] = []
    for clause in states.satisfy_all():  # type: ignore
        goal_atoms = [f"{var}={level}" for var, level in clause.items()]  # type: ignore
        goals.append(Goal(",".join(goal_atoms)))

    return reduce(lambda a, b: a | b, goals)


def petri_net_as_automata_network(petri_net: DiGraph) -> str:
    """
    Takes a Petri net which was created by implicant encoding from a Boolean network,
    and builds an automata network file (`.an`) compatible with the Pint tool.

    TODO: This is one of those things that would probably be better served by having
    an "explicit" `PetriNetEncoding` class.
    """
    automata_network = ""

    # Go through all PN places and save them as model variables.
    variable_set: set[str] = set()
    for place, kind in petri_net.nodes(data="kind"):  # type: ignore
        if kind != "place":
            continue
        variable_set.add(place_to_variable(place)[0])  # type: ignore[reportUnknownArgumentType] # noqa
    variables = sorted(variable_set)

    # Declare all variables with 0/1 domains.
    for var in variables:
        automata_network += f'"{var}" [0, 1]\n'

    for transition, kind in petri_net.nodes(data="kind"):  # type: ignore
        if kind != "transition":
            continue

        predecessors = set(petri_net.predecessors(transition))  # type: ignore
        successors = set(petri_net.successors(transition))  # type: ignore

        # The value under modification is the only
        # value that is different between successors and predecessors.
        source_place = next(iter(predecessors - successors))  # type: ignore[reportUnknownVariableType,reportUnknownArgumentType] # noqa
        target_place = next(iter(successors - predecessors))  # type: ignore[reportUnknownVariableType,reportUnknownArgumentType] # noqa

        (s_var, s_level) = place_to_variable(source_place)  # type: ignore[reportUnknownArgumentType] # noqa
        (t_var, t_level) = place_to_variable(target_place)  # type: ignore[reportUnknownArgumentType] # noqa
        assert s_var == t_var

        # The remaining places represent the necessary conditions.
        # Here, we transform them into a text format.
        conditions = sorted(predecessors.intersection(successors))  # type: ignore[reportUnknownVariableType,reportUnknownArgumentType] # noqa
        conditions = [place_to_variable(p) for p in conditions]  # type: ignore[reportUnknownVariableType,reportUnknownArgumentType] # noqa
        conditions = [f'"{var}"={int(level)}' for var, level in conditions]

        # A pint rule consists of a variable name, value transition,
        # and a list of necessary conditions for the transition (if any).
        if len(conditions) == 0:
            rule = f'"{s_var}" {int(s_level)} -> {int(t_level)}\n'
        else:
            rule = f"\"{s_var}\" {int(s_level)} -> {int(t_level)} when {' and '.join(conditions)}\n"

        automata_network += rule

    return automata_network<|MERGE_RESOLUTION|>--- conflicted
+++ resolved
@@ -13,9 +13,6 @@
 
 from nfvsmotifs.petri_net_translation import place_to_variable
 from nfvsmotifs.pyeda_utils import aeon_to_pyeda
-<<<<<<< HEAD
-from nfvsmotifs.state_utils import dnf_function_is_true, remove_state_from_dnf, state_to_bdd, state_list_to_bdd, function_eval, function_is_true
-=======
 from nfvsmotifs.state_utils import (
     dnf_function_is_true,
     function_eval,
@@ -24,7 +21,6 @@
     state_list_to_bdd,
     state_to_bdd,
 )
->>>>>>> d9685741
 
 if TYPE_CHECKING:
     from pyeda.boolalg.bdd import BinaryDecisionDiagram
@@ -61,12 +57,6 @@
 
     if len(candidates) == 1 and is_in_an_mts:
         return candidates
-<<<<<<< HEAD
-    
-    candidates = _preprocess_candidates(network, candidates, terminal_restriction_space, max_iterations, ensure_subspace=ensure_subspace,is_in_an_mts=is_in_an_mts)
-
-    print(f"Candidates (after): {len(candidates)}")
-=======
 
     candidates = _preprocess_candidates(
         network,
@@ -75,7 +65,6 @@
         max_iterations,
         ensure_subspace=ensure_subspace,
     )
->>>>>>> d9685741
 
     if len(candidates) == 0:
         return []
@@ -91,12 +80,8 @@
     candidates: list[dict[str, int]],
     terminal_restriction_space: BinaryDecisionDiagram,
     max_iterations: int,
-<<<<<<< HEAD
-    ensure_subspace: dict[str, int] = {},
+    ensure_subspace: dict[str, int] | None = None,
     is_in_an_mts: bool = False
-=======
-    ensure_subspace: dict[str, int] | None = None,
->>>>>>> d9685741
 ) -> list[dict[str, int]]:
     """
     A fast but incomplete method for eliminating spurious attractor candidates.
@@ -127,7 +112,6 @@
             continue
         var_name = network.get_variable_name(varID)
         variables.append(var_name)
-<<<<<<< HEAD
         function_expression = network.get_update_function(var) 
         function_bdd = expr2bdd(aeon_to_pyeda(function_expression))
         update_functions[var_name] = function_bdd
@@ -210,63 +194,11 @@
                     filtered_candidates.append(simulation)
 
             if len(filtered_candidates) <= 1:
-=======
-        function_expression = network.get_update_function(varID)
-        function_bdd: BinaryDecisionDiagram = expr2bdd(
-            aeon_to_pyeda(function_expression)
-        )
-
-        update_functions[var_name] = function_bdd
-
-    # symbolic_candidates = state_list_to_bdd(candidates)
-    symbolic_candidates = deepcopy(candidates)
-    filtered_candidates: list[dict[str, int]] = []
-    for state in candidates:
-        # state_bdd = state_to_bdd(state)
-
-        # Remove state from the symbolic set. If we can prove that is
-        # is not an attractor, we will put it back.
-        # symbolic_candidates = symbolic_candidates & ~state_bdd
-        symbolic_candidates = remove_state_from_dnf(symbolic_candidates, state)
-
-        # A copy of the state that we can overwrite.
-        simulation = state.copy()
-        is_valid_candidate = True
-        for _ in range(max_iterations):
-            # Advance all variables by one step in random order.
-            random.shuffle(variables)
-            for var in variables:
-                step = function_eval(update_functions[var], simulation)
-                assert step is not None
-                simulation[var] = step
-
-            # if function_is_true(symbolic_candidates, simulation):
-            if dnf_function_is_true(symbolic_candidates, simulation):
-                # The state can reach some other state in the candidate
-                # set. This does not mean it cannot be an attractor, but
-                # it means it is sufficient to keep considering the other
-                # candidate.
-                is_valid_candidate = False
->>>>>>> d9685741
                 break
 
             candidates = deepcopy(filtered_candidates)
 
         return filtered_candidates
-
-<<<<<<< HEAD
-            
-=======
-        if is_valid_candidate:
-            # If we cannot rule out the candidate, we can put it back
-            # into candidate set.
-            # symbolic_candidates = symbolic_candidates | state_bdd
-            symbolic_candidates.append(state)
-            filtered_candidates.append(state)
-
-    return filtered_candidates
-
->>>>>>> d9685741
 
 def _filter_candidates(
     petri_net: DiGraph,
