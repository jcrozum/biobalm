from __future__ import annotations
"""
    Some utility methods, mainly for converting and modifying PyEDA expressions.
"""

from typing import TYPE_CHECKING
if TYPE_CHECKING:
    from pyeda.inter import Expression # type: ignore

import pyeda.boolalg.expr as pyeda_expression # type: ignore
from pyeda.boolalg.expr import Literal # type: ignore
from pyeda.inter import Not, And, Or, Equal, Xor, Implies # type: ignore

PYEDA_TRUE = pyeda_expression.expr(1)
PYEDA_FALSE = pyeda_expression.expr(0)

def substitute_variables_in_expression(expression: Expression, items: dict[str, Expression]) -> Expression:    
    """
        A substitution method which replaces all occurences of the variables specified in `items`
        with the corresponding `Expression` objects.
    """
    if expression == PYEDA_TRUE or expression == PYEDA_FALSE:
        # Keep constants.
        return expression
    if type(expression) == pyeda_expression.Variable:
        # Positive literals are resolved through `items` if possible.
        key = str(expression)
        if key in items:
            return items[key]
        else:
            return expression
    if type(expression) == pyeda_expression.Complement:
        # Complement is just a negative literal.
        key = str(expression.inputs[0])
        if key in items:
            return Not(items[key])
        else:
            return expression
    if type(expression) == pyeda_expression.NotOp:
        inner = substitute_variables_in_expression(expression.x, items)
        return Not(inner)
    if type(expression) == pyeda_expression.AndOp:
        inner = [substitute_variables_in_expression(x, items) for x in expression.xs]
        return And(*inner)
    if type(expression) == pyeda_expression.OrOp:
        inner = [substitute_variables_in_expression(x, items) for x in expression.xs]
        return Or(*inner)
    if type(expression) == pyeda_expression.EqualOp:
        inner = [substitute_variables_in_expression(x, items) for x in expression.xs]
        return Equal(*inner)
    if type(expression) == pyeda_expression.XorOp:
        inner = [substitute_variables_in_expression(x, items) for x in expression.xs]
        return Xor(inner)
    if type(expression) == pyeda_expression.ImpliesOp:
        p = substitute_variables_in_expression(expression.xs[0], items)
        q = substitute_variables_in_expression(expression.xs[1], items)
        return Implies(p, q)
    raise Exception(f"Unknown PyEDA operator: {type(expression)}.")

def pyeda_to_aeon(expression: Expression) -> str:
    """
        Convert a PyEDA expression to a string representation that is valid in AEON.py 
        (but also other formats, like .bnet).

        Note: Right now, I have not found a better way to do this. If you find something
        simpler, go for it...
    """
    
    if expression == PYEDA_TRUE:
        return "true"
    if expression == PYEDA_FALSE:        
        return "false"
    if type(expression) == pyeda_expression.Variable:
        return str(expression)        
    if type(expression) == pyeda_expression.Complement:
        return f"!{str(expression.inputs[0])}"        
    if type(expression) == pyeda_expression.NotOp:
        return f"!{pyeda_to_aeon(expression.x)}"        
    if type(expression) == pyeda_expression.AndOp:
        if len(expression.xs) == 0:
            return "true"
        inner = " & ".join([pyeda_to_aeon(x) for x in expression.xs])
        return f"({inner})"
    if type(expression) == pyeda_expression.OrOp:
        if len(expression.xs) == 0:
            return "false"
        inner = " | ".join([pyeda_to_aeon(x) for x in expression.xs])
        return f"({inner})"
    if type(expression) == pyeda_expression.EqualOp:
        if len(expression.xs) == 0:
            return "true"
        inner = " <=> ".join([pyeda_to_aeon(x) for x in expression.xs])
        return f"({inner})"
    if type(expression) == pyeda_expression.XorOp:
        if len(expression.xs) == 0:
            return "false"
        inner = " ^ ".join([pyeda_to_aeon(x) for x in expression.xs])
        return f"({inner})"
    if type(expression) == pyeda_expression.ImpliesOp:
        p = pyeda_to_aeon(expression.xs[0])
        q = pyeda_to_aeon(expression.xs[1])
        return f"({p} => {q})"
    raise Exception(f"Unknown PyEDA operator: {type(expression)}.")

def aeon_to_pyeda(expression: str) -> Expression:
    """
        Convert a Boolean expression from AEON.py to PyEDA.
    """    
<<<<<<< HEAD
    # AEON expressions are mostly compatible with PyEDA, except for
    # the negation operator and Boolean constants.
    expression = expression.replace("!", "~")
    expression = expression.replace("true", "1")
    expression = expression.replace("false", "0")
    return pyeda_expression.expr(expression)
=======
    return pyeda_expression.expr(expression.replace("!", "~"))

def expression_literals(expression: Expression) -> set[Literal]:
    """
        Compute the set of all literals appearing in the given PyEDA expression.
    """
    result = set()
    for sub_expression in expression.iter_dfs():
        if isinstance(sub_expression, Literal):
            result.add(sub_expression)
    return result
>>>>>>> 763330b2
<|MERGE_RESOLUTION|>--- conflicted
+++ resolved
@@ -106,15 +106,12 @@
     """
         Convert a Boolean expression from AEON.py to PyEDA.
     """    
-<<<<<<< HEAD
     # AEON expressions are mostly compatible with PyEDA, except for
     # the negation operator and Boolean constants.
     expression = expression.replace("!", "~")
     expression = expression.replace("true", "1")
     expression = expression.replace("false", "0")
     return pyeda_expression.expr(expression)
-=======
-    return pyeda_expression.expr(expression.replace("!", "~"))
 
 def expression_literals(expression: Expression) -> set[Literal]:
     """
@@ -124,5 +121,4 @@
     for sub_expression in expression.iter_dfs():
         if isinstance(sub_expression, Literal):
             result.add(sub_expression)
-    return result
->>>>>>> 763330b2
+    return result